import os, shutil, time
from Bio import Phylo
from treetime.vcf_utils import read_vcf
import numpy as np

def find_executable(names, default = None):
    """
    Return the path to the first executable found in PATH from the given list
    of names.

    Raises a (hopefully helpful) error if no executable is found.  Provide a
    value for the "default" parameter to instead return a value.
    """
    exe = next(filter(shutil.which, names), default)

    if exe is None:
        print("Unable to find any of %s in PATH=%s" % (names, os.environ["PATH"]))
        print("Hint: You can install the missing program using conda or homebrew or apt-get.")
        raise Exception

    return exe


def build_raxml(aln_file, out_file, clean_up=True, nthreads=2):
    '''
    build tree using RAxML with parameters '-f d -m GTRCAT -c 25 -p 235813 -n tre"
    '''

    raxml = find_executable([
        # Users who symlink/install as "raxml" can pick a specific version,
        # otherwise we have our own search order based on expected parallelism.
        # The variants we look for are not exhaustive, but based on what's
        # provided by conda and Ubuntu's raxml packages.  This may want to be
        # adjusted in the future depending on use.
        "raxml",
        "raxmlHPC-PTHREADS-AVX2",
        "raxmlHPC-PTHREADS-AVX",
        "raxmlHPC-PTHREADS-SSE3",
        "raxmlHPC-PTHREADS",
        "raxmlHPC-AVX2",
        "raxmlHPC-AVX",
        "raxmlHPC-SSE3",
        "raxmlHPC",
    ])

    call = [raxml,"-T",str(nthreads)," -f d -m GTRCAT -c 25 -p 235813 -n tre -s",aln_file,"> raxml.log"]
    cmd = " ".join(call)
    print("Building a tree via:\n\t" + cmd +
          "\n\tStamatakis, A: RAxML Version 8: A tool for Phylogenetic Analysis and Post-Analysis of Large Phylogenies."
          "\n\tIn Bioinformatics, 2014\n")
    os.system(cmd)
    try:
        shutil.copy('RAxML_bestTree.tre', out_file)
        T = Phylo.read(out_file, 'newick')
        if clean_up:
            os.remove('raxml.log')
    except:
        print("TREE BUILDING FAILED, please inspect the raxml.log file\n")
        T=None

    return T

def build_fasttree(aln_file, out_file, clean_up=True):
    '''
    build tree using fasttree with parameters "-nt"
    '''
<<<<<<< HEAD
=======
    log_file = out_file + ".log"
>>>>>>> e05a903b

    fasttree = find_executable([
        # Search order is based on expected parallelism and accuracy
        # (double-precision versions).
        "FastTreeDblMP",
        "FastTreeDbl",
        "FastTreeMP",
        "fasttreeMP",   # Ubuntu lowercases
        "FastTree",
        "fasttree"
    ])

<<<<<<< HEAD
    call = [fasttree, "-nt", aln_file, "1>", out_file, "2>", "fasttree.log"]
=======
    call = [fasttree, "-nt", aln_file, "1>", out_file, "2>", log_file]
>>>>>>> e05a903b
    cmd = " ".join(call)
    print("Building a tree via:\n\t" + cmd +
          "\n\tPrice et al: FastTree 2 - Approximately Maximum-Likelihood Trees for Large Alignments." +
          "\n\tPLoS ONE 5(3): e9490. https://doi.org/10.1371/journal.pone.0009490\n")
    os.system(cmd)
    try:
        T = Phylo.read(out_file, 'newick')
        if clean_up:
            os.remove(log_file)
    except:
        print("TREE BUILDING FAILED")
        T=None

    return T


def build_iqtree(aln_file, out_file, iqmodel="HKY+F", clean_up=True, nthreads=2):
    '''
    build tree using IQ-Tree with parameters "-fast"
    arguments:
        aln_file    file name of input aligment
        out_file    file name to write tree to
    '''
    with open(aln_file) as ifile:
        tmp_seqs = ifile.readlines()

    # IQ-tree messes with taxon names. Hence remove offending characters, reinstaniate later
    aln_file = "temp_iqtree.fasta"
    with open(aln_file, 'w') as ofile:
        for line in tmp_seqs:
            ofile.write(line.replace('/', '_X_X_').replace('|','_Y_Y_'))

    # For compat with older versions of iqtree, we avoid the newish -fast
    # option alias and instead spell out its component parts:
    #
    #     -ninit 2
    #     -n 2
    #     -me 0.05
    #
    # This may need to be updated in the future if we want to stay in lock-step
    # with -fast, although there's probably no particular reason we have to.
    # Refer to the handling of -fast in utils/tools.cpp:
    #   https://github.com/Cibiv/IQ-TREE/blob/44753aba/utils/tools.cpp#L2926-L2936
    fast_opts = [
        "-ninit", "2",
        "-n",     "2",
        "-me",    "0.05"
    ]

    if iqmodel.lower() != "none":
        call = ["iqtree", *fast_opts, "-nt", str(nthreads), "-s", aln_file, "-m", iqmodel,
            ">", "iqtree.log"]
    else:
        call = ["iqtree", *fast_opts, "-nt", str(nthreads), "-s", aln_file, ">", "iqtree.log"]

    cmd = " ".join(call)

    print("Building a tree via:\n\t" + cmd +
          "\n\tNguyen et al: IQ-TREE: A fast and effective stochastic algorithm for estimating maximum likelihood phylogenies."
          "\n\tMol. Biol. Evol., 32:268-274. https://doi.org/10.1093/molbev/msu300\n")
    if iqmodel.lower() == "none":
        print("Conducting a model test... see iqtree.log for the result. You can specify this with --iqmodel in future runs.")
    os.system(cmd)

    # Check result
    try:
        T = Phylo.read(aln_file+".treefile", 'newick')
        shutil.copyfile(aln_file+".treefile", out_file)
        #this allows the user to check intermediate output, as tree.nwk will be
        if clean_up:
            #allow user to see chosen model if modeltest was run
            if iqmodel.lower() == 'none':
                shutil.copyfile('iqtree.log', out_file.replace(out_file.split('/')[-1],"iqtree.log"))
            os.remove('iqtree.log')
            os.remove(aln_file)
            for ext in [".bionj",".ckp.gz",".iqtree",".log",".mldist",".model.gz",".treefile",".uniqueseq.phy",".model"]:
                if os.path.isfile(aln_file + ext):
                    os.remove(aln_file + ext)
            for n in T.get_terminals():
                n.name = n.name.replace('_X_X_','/').replace('_Y_Y_','|')
    except:
        print("TREE BUILDING FAILED")
        T=None
    return T


def write_out_informative_fasta(compress_seq, alignment, stripFile=None):
    from Bio import SeqIO
    from Bio.SeqRecord import SeqRecord
    from Bio.Seq import Seq

    sequences = compress_seq['sequences']
    ref = compress_seq['reference']
    positions = compress_seq['positions']

    #If want to exclude sites from initial treebuild, read in here
    #IF FIND STANDARDIZED DRM FILE FORMAT, IMPLEMENT HERE
    strip_pos = []
    if stripFile:
        with open(stripFile, 'r') as ifile:
            strip_pos = [int(line.strip()) for line in ifile]

    #Get sequence names
    seqNames = list(sequences.keys())

    #Check non-ref sites to see if informative
    printPositionMap = False    #If true, prints file mapping Fasta position to real position
    sites = []
    pos = []

    for key in positions:
        if key not in strip_pos:
            pattern = []
            for k in sequences.keys():
                #looping try/except is faster than list comprehension
                try:
                    pattern.append(sequences[k][key])
                except KeyError:
                    pattern.append(ref[key])
            origPattern = list(pattern)
            if '-' in pattern or 'N' in pattern:
                #remove gaps/Ns to see if otherwise informative
                pattern = [value for value in origPattern if value != '-' and value != 'N']
            un = np.unique(pattern, return_counts=True)
            #If not all - or N, not all same base, and >1 differing base, append
            if len(un[0])!=0 and len(un[0])!=1 and not (len(un[0])==2 and min(un[1])==1):
                sites.append(origPattern)
                pos.append("\t".join([str(len(pos)+1),str(key)]))

    #Rotate and convert to SeqRecord
    sites = np.asarray(sites)
    align = np.rot90(sites)
    seqNamesCorr = list(reversed(seqNames))
    toFasta = [ SeqRecord(id=seqNamesCorr[i], seq=Seq("".join(align[i])), description='') for i in range(len(sequences.keys()))]

    fasta_file = '/'.join(alignment.split('/')[:-1]) + '/informative_sites.fasta'

    #now output this as fasta to read into raxml or iqtree
    SeqIO.write(toFasta, fasta_file, 'fasta')

    #If want a position map, print:
    if printPositionMap:
        with open(fasta_file+".positions.txt", 'w') as the_file:
            the_file.write("\n".join(pos))

    return fasta_file


def run(args):
    # check alignment type, set flags, read in if VCF
    is_vcf = False
    ref = None
    if any([args.alignment.lower().endswith(x) for x in ['.vcf', '.vcf.gz']]):
        if not args.vcf_reference:
            print("ERROR: a reference Fasta is required with VCF-format alignments")
            return -1
        compress_seq = read_vcf(args.alignment, args.vcf_reference)
        sequences = compress_seq['sequences']
        ref = compress_seq['reference']
        is_vcf = True
        aln = sequences
    else:
        aln = args.alignment

    start = time.time()

    if args.output:
        tree_fname = args.output
    else:
        tree_fname = '.'.join(args.alignment.split('.')[:-1]) + '.nwk'

    # construct reduced alignment if needed
    if is_vcf:
        variable_fasta = write_out_informative_fasta(compress_seq, args.alignment, stripFile=args.strip_sites)
        fasta = variable_fasta
    else:
        fasta = aln

    if args.iqmodel and not args.method=='iqtree':
        print("Cannot specify model unless using IQTree. Model specification ignored.")

    if args.method=='raxml':
        T = build_raxml(fasta, tree_fname, args.nthreads)
    elif args.method=='iqtree':
        T = build_iqtree(fasta, tree_fname, args.iqmodel, args.nthreads)
    else: #use fasttree - if add more options, put another check here
        T = build_fasttree(fasta, tree_fname)
    end = time.time()
    print("Building original tree took {} seconds".format(str(end-start)))

    if is_vcf and not args.keep_vcf_fasta:
        os.remove(variable_fasta)

    if T:
        import json
        tree_success = Phylo.write(T, tree_fname, 'newick', format_branch_length='%1.8f')
    else:
        return -1<|MERGE_RESOLUTION|>--- conflicted
+++ resolved
@@ -64,10 +64,7 @@
     '''
     build tree using fasttree with parameters "-nt"
     '''
-<<<<<<< HEAD
-=======
     log_file = out_file + ".log"
->>>>>>> e05a903b
 
     fasttree = find_executable([
         # Search order is based on expected parallelism and accuracy
@@ -80,11 +77,7 @@
         "fasttree"
     ])
 
-<<<<<<< HEAD
-    call = [fasttree, "-nt", aln_file, "1>", out_file, "2>", "fasttree.log"]
-=======
     call = [fasttree, "-nt", aln_file, "1>", out_file, "2>", log_file]
->>>>>>> e05a903b
     cmd = " ".join(call)
     print("Building a tree via:\n\t" + cmd +
           "\n\tPrice et al: FastTree 2 - Approximately Maximum-Likelihood Trees for Large Alignments." +
