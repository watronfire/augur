--- conflicted
+++ resolved
@@ -7,12 +7,8 @@
 from .dates import get_numerical_dates
 from .io import read_metadata
 from .utils import read_tree, write_json, InvalidTreeError
-<<<<<<< HEAD
-from treetime.vcf_utils import read_vcf
-=======
 from .errors import AugurError
 from treetime.vcf_utils import read_vcf, write_vcf
->>>>>>> 644fe880
 from treetime.seq_utils import profile_maps
 
 def refine(tree=None, aln=None, ref=None, dates=None, branch_length_inference='auto',
@@ -104,12 +100,8 @@
     parser.add_argument('--metadata', type=str, metavar="FILE", help="sequence metadata, as CSV or TSV")
     parser.add_argument('--output-tree', type=str, help='file name to write tree to')
     parser.add_argument('--output-node-data', type=str, help='file name to write branch lengths as node data')
-<<<<<<< HEAD
-    parser.add_argument('--timetree', action="store_true", help="produce timetree using treetime")
     parser.add_argument('--use-fft', action="store_true", help="produce timetree using FFT for convolutions")
-=======
     parser.add_argument('--timetree', action="store_true", help="produce timetree using treetime, requires tree where branch length is in units of average number of nucleotide or protein substitutions per site (and branch lengths do not exceed 4)")
->>>>>>> 644fe880
     parser.add_argument('--coalescent', help="coalescent time scale in units of inverse clock rate (float), optimize as scalar ('opt'), or skyline ('skyline')")
     parser.add_argument('--gen-per-year', default=50, type=float, help="number of generations per year, relevant for skyline output('skyline')")
     parser.add_argument('--clock-rate', type=float, help="fixed clock rate")
@@ -221,27 +213,15 @@
             if n.name in metadata.index and 'date' in metadata.columns:
                 n.raw_date = metadata.loc[n.name, 'date']
 
-<<<<<<< HEAD
         if args.date_confidence:
             time_inference_mode = 'always' if args.date_inference=='marginal' else 'only-final'
         else:
             time_inference_mode = 'always' if args.date_inference=='marginal' else 'never'
-
-        tt = refine(tree=T, aln=aln, ref=ref, dates=dates, confidence=args.date_confidence,
-                    reroot=args.root, # or 'best', # We now have a default in param spec - this just adds confusion.
-                    Tc=0.01 if args.coalescent is None else args.coalescent, #use 0.01 as default coalescent time scale
-                    use_marginal = time_inference_mode, use_fft=args.use_fft,
-                    branch_length_inference = args.branch_length_inference or 'auto',
-                    precision = 'auto' if args.precision is None else args.precision,
-                    clock_rate=args.clock_rate, clock_std=args.clock_std_dev,
-                    clock_filter_iqd=args.clock_filter_iqd,
-                    covariance=args.covariance, resolve_polytomies=(not args.keep_polytomies))
-=======
         try:
             tt = refine(tree=T, aln=aln, ref=ref, dates=dates, confidence=args.date_confidence,
                         reroot=args.root, # or 'best', # We now have a default in param spec - this just adds confusion.
                         Tc=0.01 if args.coalescent is None else args.coalescent, #use 0.01 as default coalescent time scale
-                        use_marginal = args.date_inference == 'marginal',
+                        use_marginal = time_inference_mode, use_fft=args.use_fft,
                         branch_length_inference = args.branch_length_inference or 'auto',
                         precision = 'auto' if args.precision is None else args.precision,
                         clock_rate=args.clock_rate, clock_std=args.clock_std_dev,
@@ -249,7 +229,6 @@
                         covariance=args.covariance, resolve_polytomies=(not args.keep_polytomies))
         except BaseException as err:
             raise AugurError(f"Was unable to refine time trees:\n\n{err}")
->>>>>>> 644fe880
 
         node_data['clock'] = {'rate': tt.date2dist.clock_rate,
                               'intercept': tt.date2dist.intercept,
