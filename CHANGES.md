--- conflicted
+++ resolved
@@ -1,38 +1,33 @@
 # CHANGELOG
 
-<<<<<<< HEAD
 ## __NEXT__
-=======
-
-# 5.4.1 (12 November 2019)
-
-## Bug fixes
+
+## 5.4.1 (12 November 2019)
+
+### Bug fixes
 
 * export v1: Include `--minify-json` option that was mistakenly not included in PR 398.
   [See PR 409](https://github.com/nextstrain/augur/pull/409)
 
-# 5.4.0 (7 November 2019)
-
-## Features
+## 5.4.0 (7 November 2019)
+
+### Features
 
 * frequencies: Include `--minimal-clade-size-to-estimate` command line option.
   [See PR 383](https://github.com/nextstrain/augur/pull/383)
 * lbi: Include `--no-normalization` command line option.
   [See PR 380](https://github.com/nextstrain/augur/pull/380)
 
-## Compatibility fixes
+### Compatibility fixes
 
 * export: Include `v1` subcommand to allow forwards compatibiliy with Augur v6 builds.
   [See PR 398](https://github.com/nextstrain/augur/pull/398)
 
-## Bug fixes
+### Bug fixes
 
 * export: Include warning if using a mismatched v6 translate file.
   [See PR 392](https://github.com/nextstrain/augur/pull/392)
 * frequencies: Fix determination of interval for clipping of non-informative pivots
-
-# 5.3.0 (9 September 2019)
->>>>>>> 26d70b00
 
 ## 5.3.0 (9 September 2019)
 
