# CHANGELOG

## __NEXT__

### Bug Fixes

<<<<<<< HEAD
 * 17.1.0 updated TreeTime to version 0.9.2 and introduced the flag `--use-fft`. This makes previously costly marginal date inference cheaper. This update adjusts when `refine` runs marginal date inference during its iterative optimization. Without the `use-fft` flag, it will now have as it did before 17.1.0 (marginal inference only during final iterations). With the `--use-fft` flag, marginal date inference will be used at every step during the iteration if refine is run with `--date-inference marginal` [#1034][]. (@rneher)

[#1034]: https://github.com/nextstrain/augur/pull/1034
=======
- Make cvxopt as a required dependency, since it is required for titer models to work [#1035]. (@victorlin)

[#1035]: https://github.com/nextstrain/augur/pull/1035
>>>>>>> c3211978

## 17.1.0 (19 August 2022)

### Features

* refine: Upgrade TreeTime from 0.8.6 to >= 0.9.2 which enables a speedup of timetree inference in marginal mode due to the use of Fast Fourier Transforms [#1018][]. (@rneher and @anna-parker)

### Bug Fixes

* refine, export v1: Use pandas.DataFrame.at instead of .loc for single values [#979][]. (@victorlin)
* refine: Gracefully handle all exceptions from TreeTime [#1023][]. (@anna-parker)
* refine: Document branch length units `treetime` expects [#1024][]. (@anna-parker)
* dates: Raise an error when metadata to `get_numerical_dates()` is not a pandas DataFrame [#1026][]. (@victorlin)

[#979]: https://github.com/nextstrain/augur/pull/979
[#1018]: https://github.com/nextstrain/augur/pull/1018
[#1023]: https://github.com/nextstrain/augur/pull/1023
[#1024]: https://github.com/nextstrain/augur/pull/1024
[#1026]: https://github.com/nextstrain/augur/pull/1026

## 17.0.0 (9 August 2022)

### Major Changes

* Moved the following modules to subpackages [#1002][]. (@joverlee521)
  These are technically breaking changes for the API, but they do not change the Augur CLI commands.
    * `import.py` -> `import_/__init__.py`
    * `import_beast.py` -> `import_/beast.py`
    * `measurements.py` -> `measurements/__init__.py` + `measurements/concat.py` + `measurements/export.py`
* Move the following internal functions/classes [#1002][]. (@joverlee521)
    * `augur.add_default_command` -> `argparse_.add_default_command`
    * `utils.HideAsFalseAction` -> `argparse_.HideAsFalseAction`
* Subcommands must include a `register_parser` function to add their own parser instead of a `register_arguments` function [#1002][]. (@joverlee521)
* utils: Remove internal function `utils.read_metadata()` [#978][]. (@victorlin)
    * Use `io.read_metadata()` going forwards.
    * To switch to using metadata as a pandas DataFrame (recommended):
        * Iterate through strains: `metadata.items()` -> `metadata.iterrows()`
        * Check strain presence: `strain in metadata` -> `strain in metadata.index`
        * Check field presence: `field in metadata[strain]` -> `field in metadata.columns`
        * Get metadata for a strain: `metadata[strain]` -> `metadata.loc[strain]`
        * Get field for a strain: `metadata[strain][field]` -> `metadata.at[strain, field]`
    * To keep using metadata in a dictionary:
        ```py
        metadata = read_metadata(args.metadata)
        metadata.insert(0, "strain", metadata.index.values)
        columns = metadata.columns
        metadata = metadata.to_dict(orient="index")
        ```

### Features

* export: `--skip-validation` now also skips version compatibility checks [#902][]. (@corneliusroemer)
* filter: Report names of duplicate strains found during metadata parsing [#1008][] (@huddlej)
* translate: Add support for Nextclade gene map GFFs [#1017][] (@huddlej)

### Bug Fixes

* filter: Rename internal force inclusion filtering functions [#1006][] (@victorlin)

[#902]: https://github.com/nextstrain/augur/pull/902
[#978]: https://github.com/nextstrain/augur/pull/978
[#1002]: https://github.com/nextstrain/augur/pull/1002
[#1006]: https://github.com/nextstrain/augur/pull/1006
[#1008]: https://github.com/nextstrain/augur/pull/1008
[#1017]: https://github.com/nextstrain/augur/pull/1017

## 16.0.3 (6 July 2022)

### Bug Fixes

* filter: Move `register_arguments` to the top of the module for better readability [#995][]. (@victorlin)
* filter: Fix a regression [introduced in 16.0.2](https://github.com/nextstrain/augur/commit/4859b5d70e77cc9a0bb99e741fefb29952058b71) that caused grouping with subsampled max sequences and force-included strains to fail in a data-specific way [#1000][]. (@huddlej)

[#995]: https://github.com/nextstrain/augur/pull/995
[#1000]: https://github.com/nextstrain/augur/pull/1000

## 16.0.2 (30 June 2022)

### Bug Fixes

* The entropy panel was unavailable if mutations were not translated [#881][]. This has been fixed by creating an additional `annotations` block in `augur ancestral` containing (nucleotide) genome annotations in the node-data [#961][] (@jameshadfield)
* ancestral: WARNINGs to stdout have been updated to print to stderr [#961][] (@jameshadfield)
* filter: Explicitly drop date/year/month columns from metadata during grouping. [#967][] (@victorlin)
    * This fixes a bug [#871][] where `augur filter` would crash with a cryptic `ValueError` if `year` and/or `month` is a custom column in the input metadata and also included in `--group-by`.
* filter: Fix duplicates that may appear in metadata when using `--include`/`--include-where` with subsampling [#986][] (@victorlin)

[#881]: https://github.com/nextstrain/augur/issues/881
[#961]: https://github.com/nextstrain/augur/pull/961
[#967]: https://github.com/nextstrain/augur/pull/967
[#871]: https://github.com/nextstrain/augur/issues/871
[#986]: https://github.com/nextstrain/augur/pull/986

## 16.0.1 (21 June 2022)

### Bug Fixes

* filter: Handle errors from `filter_by_query` [#942][] (@victorlin)
* translate: output nuc annotation when reading from gff3 gene map [#976][] (@corneliusroemer)
* CI: Remove step for selecting PyPI instance [#974][] (@victorlin)
* CI: Add token to use GitHub CLI [#958][] (@victorlin)

[#942]: https://github.com/nextstrain/augur/pull/942
[#976]: https://github.com/nextstrain/augur/pull/976
[#974]: https://github.com/nextstrain/augur/pull/974
[#958]: https://github.com/nextstrain/augur/pull/958

## 16.0.0 (16 June 2022)

### Major Changes

* filter: Error when any group-by column is not found [#933][] (@victorlin)
    * Check your workflows for any new errors that may arise from this.
* parse: Error on duplicates instead of silently passing [#918][] (@victorlin)
    * Check your workflows for any new errors that may arise from this.
* utils: Remove `utils.myopen()` [#926][] (@victorlin)
    * Use `io.open_file()` going forwards.
* Moved the following internal functions [#929][], [#923][] (@victorlin):
    * `utils.read_vcf` -> `io.read_vcf`
    * `utils.run_shell_command` -> `io.run_shell_command`
    * `utils.shquote` -> `io.shquote`
    * `utils.ambiguous_date_to_date_range` -> `dates.ambiguous_date_to_date_range`
    * `utils.is_date_ambiguous` -> `dates.is_date_ambiguous`
    * `utils.get_numerical_date_from_value` -> `dates.get_numerical_date_from_value`
    * `utils.get_numerical_dates` -> `dates.get_numerical_dates`
        * Drop support for dict type as the first parameter [#934][]
    * `filter.write_vcf` -> `io.write_vcf`

### Features

* Add the measurements subcommand with two sub-subcommands, export and concat [#879][] (@joverlee521)
* filter: Report min and max date separately [#930][] (@victorlin)
* export v2: Allow the color scale type to be temporal [#969][] (@jameshadfield)
* Handle `FileNotFoundError` and unexpected exceptions gracefully [#914][] (@victorlin)

### Bug Fixes

* filter: Properly handle error on duplicates [#918][] (@victorlin)
* filter: Reorganize Cram test files [#943][] (@victorlin)
* filter: Reword comment on vcftools [#924][] (@victorlin)
* io: Split io.py into smaller files under new io/ [#949][] (@victorlin)
* io: Add tests for `io.open_file()` [#926][] (@victorlin)
* Move AugurError to new errors.py, replace RuntimeError [#921][] (@victorlin)
* Remove internal usage of `utils.read_metadata()` [#934][], [#972][] (@victorlin)
* schemas: Add missing display_default properties for Auspice config v2 [#916][] (@tsibley)
* CI: Split codecov into separate job, combine coverage of all matrix jobs [#968][] (@tsibley)
* CI: Temporarily disable failing test [#962][] (@victorlin)
* CI: pip install without editable mode [#956][] (@victorlin)
* CI: Include functional tests in code coverage [#899][] (@huddlej)
* CI: Move --quiet flag to accommodate snakemake=7.7.0 behavior [#927][] (@victorlin)
* CI: Move docker rebuild step to release workflow [#912][] (@victorlin)
* Update release process [#913][] (@victorlin)

[#968]: https://github.com/nextstrain/augur/pull/968
[#949]: https://github.com/nextstrain/augur/pull/949
[#879]: https://github.com/nextstrain/augur/pull/879
[#962]: https://github.com/nextstrain/augur/pull/962
[#956]: https://github.com/nextstrain/augur/pull/956
[#921]: https://github.com/nextstrain/augur/pull/921
[#943]: https://github.com/nextstrain/augur/pull/943
[#929]: https://github.com/nextstrain/augur/pull/929
[#934]: https://github.com/nextstrain/augur/pull/934
[#930]: https://github.com/nextstrain/augur/pull/930
[#926]: https://github.com/nextstrain/augur/pull/926
[#933]: https://github.com/nextstrain/augur/pull/933
[#899]: https://github.com/nextstrain/augur/pull/899
[#923]: https://github.com/nextstrain/augur/pull/923
[#914]: https://github.com/nextstrain/augur/pull/914
[#913]: https://github.com/nextstrain/augur/pull/913
[#927]: https://github.com/nextstrain/augur/pull/927
[#924]: https://github.com/nextstrain/augur/pull/924
[#916]: https://github.com/nextstrain/augur/pull/916
[#918]: https://github.com/nextstrain/augur/pull/918
[#912]: https://github.com/nextstrain/augur/pull/912
[#969]: https://github.com/nextstrain/augur/pull/969
[#972]: https://github.com/nextstrain/augur/pull/972

## 15.0.2 (5 May 2022)

### Bug Fixes

* docs: Fix API documentation rendering and add page for `io` module [#896][] (@joverlee521)
* CI: Use GitHub Actions for release process [#904][] (@victorlin)
* utils: Fix branch length annotations in `json_to_tree` function [#908][] (@huddlej)
* export v2: Use io.read_metadata during export, fixing a bug caused when the user's input metadata does not have any valid strain id columns [#909][] (@huddlej)
* CI: Call new GitHub Actions workflow to rebuild images [#910][] (@victorlin)

[#910]: https://github.com/nextstrain/augur/pull/910
[#909]: https://github.com/nextstrain/augur/pull/909
[#908]: https://github.com/nextstrain/augur/pull/908
[#904]: https://github.com/nextstrain/augur/pull/904
[#896]: https://github.com/nextstrain/augur/pull/896

## 15.0.1 (25 April 2022)

### Bug Fixes

* traits: Fix crash when inferring traits with a single value. [#891][] (@huddlej)
* index: Properly handle missing inputs. [#900][] (@huddlej)
* index: Use standard UNIX-style line endings for output. [#900][] (@huddlej)

[#891]: https://github.com/nextstrain/augur/pull/891
[#900]: https://github.com/nextstrain/augur/pull/900

## 15.0.0 (15 April 2022)

### Major Changes

* export: Move extensions block to meta [#888][] (@corneliusroemer)

    Note: this is technically a breaking change, but the misplaced extensions block was added in version 14.1.0 and intended for internal use by Nextclade. We don't expect any users to be impacted by this.

### Features

* filter: Support relative dates for `--min-date` and `--max-date` [#740][] (@benjaminotter, @victorlin)
* frequencies: Support relative dates for `--min-date` and `--max-date` [#890][] (@victorlin, @huddlej)
* docs: Add page describing how to use your own tree builder [#884][] (@jameshadfield, @joverlee521)

### Bug Fixes

* parse: Fix `--fix-dates` [#878][] (@huddlej)
* tree: Fix internal comment on excluded sites [#880][] (@jameshadfield)

[#888]: https://github.com/nextstrain/augur/pull/888
[#740]: https://github.com/nextstrain/augur/pull/740
[#890]: https://github.com/nextstrain/augur/pull/890
[#884]: https://github.com/nextstrain/augur/pull/884
[#878]: https://github.com/nextstrain/augur/pull/878
[#880]: https://github.com/nextstrain/augur/pull/880

## 14.1.0 (31 March 2022)

### Features

* schemas: Extend export v2 schema to support an array of trees [#851][] (@tsibley)
* schemas: Add JSON schemas for our root-sequence and tip-frequencies sidecars [#852][] (@tsibley)
* schemas: Add JSON schema for measurements sidecar [#859][] (@joverlee521)
* filter: Send warnings to stderr to be consistent with other warnings [#862][] (@victorlin)
* export: Allow an extensions block in auspice config & dataset JSONs [#865][] (@jameshadfield)
* export: Allow skipping of input/output schema validation [#865][] (@jameshadfield)
* export:  Order keys in dataset for easier reading [#868][] (@jameshadfield)

### Bug Fixes

* parse: Fix typo in internal variable name [#850][] (@emmahodcroft)

[#850]: https://github.com/nextstrain/augur/pull/850
[#851]: https://github.com/nextstrain/augur/pull/851
[#852]: https://github.com/nextstrain/augur/pull/852
[#859]: https://github.com/nextstrain/augur/pull/859
[#862]: https://github.com/nextstrain/augur/pull/862
[#865]: https://github.com/nextstrain/augur/pull/865
[#868]: https://github.com/nextstrain/augur/pull/868

## 14.0.0 (8 February 2022)

### Major Changes

* Drop support for Python 3.6, add support for 3.9 and 3.10 [#822][] (@victorlin)

### Features

* refine: Enable bootstrap support by passing confidence values through to Auspice JSONs from `augur refine` node data JSONs [#839][] (@huddlej)
* tree: Allow users to override default tree builder arguments with a new `--override-default-args` flag [#839][] (@huddlej)
* clades: Allow descendant clades to be defined by explicitly inheriting from ancestral clade names [#846][] (@corneliusroemer)

### Bug Fixes

* tree: Fix segmentation fault that can occur when user-provided tree builder args conflict hardcoded defaults for IQ-TREE's. The new `--override-default-args` flag allows users to override the defaults that conflict with their values. [#839][] (@huddlej)
* filter/utils: fix year-only and numeric date handling [#841][] (@victorlin)
* CI: test earliest supported Biopython versions in matrix, remove redundant installs [#843][] (@victorlin)

[#822]: https://github.com/nextstrain/augur/pull/822
[#841]: https://github.com/nextstrain/augur/pull/841
[#843]: https://github.com/nextstrain/augur/pull/843
[#846]: https://github.com/nextstrain/augur/pull/846
[#839]: https://github.com/nextstrain/augur/pull/839

## 13.1.2 (28 January 2022)

### Features

### Bug Fixes

* filter: Set default filter priority to negative infinity instead of 0. [#835][] (@huddlej)
* filter: Cast strains to list when subsetting metadata to prevent pandas FutureWarning. [#833][] (@victorlin)
* export v2: Allow periods (.) in accession numbers. [#832][] (@tsibley)

[#835]: https://github.com/nextstrain/augur/pull/835
[#833]: https://github.com/nextstrain/augur/pull/833
[#832]: https://github.com/nextstrain/augur/pull/832

## 13.1.1 (21 January 2022)

### Bug Fixes

* dependencies: Relax upper bounds on development dependencies. [#821][] and [#830][] (@victorlin, @huddlej)
* refine: Inform users when their requested root sequence is not present in the alignment. [#816][] (@corneliusroemer)
* utils: Fix crash with `read_metadata` when numexpr is installed. [#826][] (@victorlin)

[#816]: https://github.com/nextstrain/augur/pull/816
[#821]: https://github.com/nextstrain/augur/pull/821
[#826]: https://github.com/nextstrain/augur/pull/826
[#830]: https://github.com/nextstrain/augur/pull/830

## 13.1.0 (10 December 2021)

### Features

* schemas: Add "$id" key to Auspice config schemas so we have a way of referring to these. [#806][] (@tsibley)

### Bug Fixes

* filter: Fix groupby with incomplete dates. [#808][] (@victorlin)

[#806]: https://github.com/nextstrain/augur/pull/806
[#808]: https://github.com/nextstrain/augur/pull/808

## 13.0.4 (8 December 2021)

### Bug Fixes

* dependencies: Replace deprecated mutable sequence interface for BioPython. [#788][] (@Carlosbogo)
* dependencies: Fix backward compatibility with BioPython. [#801][] (@huddlej)
* data: Add latitude and longitude details for "Reunion". [#791][] (@corneliusroemer)
* filter: Use pandas functions to determine subsample groups. [#794][] and [#797][] (@victorlin)
* filter: Add clarity to help message and output of probabilistic sampling. [#792][] (@victorlin)

[#788]: https://github.com/nextstrain/augur/pull/788
[#791]: https://github.com/nextstrain/augur/pull/791
[#792]: https://github.com/nextstrain/augur/pull/792
[#794]: https://github.com/nextstrain/augur/pull/794
[#797]: https://github.com/nextstrain/augur/pull/797
[#801]: https://github.com/nextstrain/augur/pull/801

## 13.0.3 (19 November 2021)

### Bug Fixes

* tree: Handle compressed alignment when excluding sites. [#786][] (@huddlej)
* docs: Fix typos ([ce0834c][]) and clarify exclude sites inputs ([5ad1574][]). (@corneliusroemer)

[#786]: https://github.com/nextstrain/augur/pull/786
[ce0834c]: https://github.com/nextstrain/augur/commit/ce0834c476abc9ee99785fa930608218b7d78990
[5ad1574]: https://github.com/nextstrain/augur/commit/5ad157485015623883c6b637d247459f906b63cb

## 13.0.2 (12 October 2021)

### Bug Fixes

* dependencies: Support latest versions of BioPython. [#777][] (@huddlej)
* tree: Allow users to specify arbitrary IQ-TREE models. [#776][] (@huddlej)

[#776]: https://github.com/nextstrain/augur/pull/776
[#777]: https://github.com/nextstrain/augur/pull/777

## 13.0.1 (1 October 2021)

### Bug Fixes

* docs: Fix broken link to latitude/longitude documentation. [#766][] (@victorlin)
* filter: Fix reproducibility of subsampling by using the user-defined random seed in all random function calls and by ordering strain sets as lists prior to adding strains to group-by priority queues. [#772][] (@huddlej)

[#766]: https://github.com/nextstrain/augur/pull/766
[#772]: https://github.com/nextstrain/augur/pull/772

## 13.0.0 (17 August 2021)

### Major Changes

* filter: Skip metadata records with ambiguous month information in the `date` column when grouping by month instead of randomly generating month values for those records. This change alters the behavior of the `filter` command for metadata with ambiguous month values. For these data, consider using `--group-by year` instead of `--group-by year month`. [#761][] (@huddlej)

### Features

* filter: When grouping by year or month, report the number of strains skipped due to ambiguous year and month both in the summary report at the end of filtering and in the `--output-log` contents [#761][] (@huddlej)

[#761]: https://github.com/nextstrain/augur/pull/761

## 12.1.1 (13 August 2021)

### Bug Fixes

* filter: Fix parsing of missing data in metadata [#758][] (@huddlej)
* filter: Fix probabilistic sampling with small values [#759][] (@huddlej)

[#758]: https://github.com/nextstrain/augur/pull/758
[#759]: https://github.com/nextstrain/augur/pull/759

## 12.1.0 (12 August 2021)

### Features

* export: Add support for custom legend and color scale specifications in Auspice config files [#727][] (@jameshadfield)
* utils: Add support for compressed strain name files (e.g., "include.txt.gz") [#730][] (@benjaminotter)
* filter: Rewrite internal logic to use pandas DataFrames ([#743][]), define filters and subsampling logic as individual functions ([#745][] and [#746][]), and iterate through chunks of metadata instead of loading all records into memory at once ([#750][]) (@tsibley, @huddlej)

### Bug Fixes

* distance: Change numeric type of distance output to float [#729][] (@benjaminotter)
* filter: Disable probabilistic sampling when users provide `--sequences-per-group` [#737][] (@benjaminotter)
* export: Provide correct missing file error messages for metadata and node data JSON inputs [#752][] (@benjaminotter)

[#727]: https://github.com/nextstrain/augur/pull/727
[#729]: https://github.com/nextstrain/augur/pull/729
[#730]: https://github.com/nextstrain/augur/pull/730
[#737]: https://github.com/nextstrain/augur/pull/737
[#743]: https://github.com/nextstrain/augur/pull/743
[#745]: https://github.com/nextstrain/augur/pull/745
[#746]: https://github.com/nextstrain/augur/pull/746
[#750]: https://github.com/nextstrain/augur/pull/750
[#752]: https://github.com/nextstrain/augur/pull/752

## 12.0.0 (13 April 2021)

### Major Changes

* filter: Date bounds (`--min-date` and `--max-date`) are now inclusive instead of exclusive such that records matching the given dates will pass date filters [#708][] (@benjaminotter)

### Bug Fixes

* refine: Recommend an alternate action when skyline optimization fails [#712][] (@huddlej)

### Features

* distance: Count insertion/deletion events once in pairwise distances [#698][] (@huddlej, @benjaminotter)
* distance: Optionally ignore specific list of characters defined in a distance map's top-level `ignored_characters` list [#707][] (@benjaminotter)
* filter: Allow `--subsample-max-sequences` without `--group-by` [#710][] (@benjaminotter)
* tree: Prefer `iqtree2` binary over `iqtree` when possible [#711][] (@benjaminotter)

[#698]: https://github.com/nextstrain/augur/pull/698
[#707]: https://github.com/nextstrain/augur/pull/707
[#708]: https://github.com/nextstrain/augur/pull/708
[#710]: https://github.com/nextstrain/augur/pull/710
[#711]: https://github.com/nextstrain/augur/pull/711
[#712]: https://github.com/nextstrain/augur/pull/712

## 11.3.0 (19 March 2021)

### Bug Fixes

* filter: Clarify how the `--priority` input affects subsampling in the command line help documentation [#695][]
* tests: Clean up outputs created by tests [#703][], ignore log files [#701][], and remove unnecessary Conda environment file [#702][]

### Features

* io: Add new `io` module with `open_file`, `read_sequences`, and `write_sequences` functions that support compressed inputs and outputs [#652][]
* parse, index, filter, mask: Add support for compressed inputs/outputs [#652][]
* export v2: Add optional `data_provenance` field to auspice JSON output for better provenance reporting in Auspice [#705][]

[#652]: https://github.com/nextstrain/augur/pull/652
[#695]: https://github.com/nextstrain/augur/pull/695
[#701]: https://github.com/nextstrain/augur/pull/701
[#702]: https://github.com/nextstrain/augur/pull/702
[#703]: https://github.com/nextstrain/augur/pull/703
[#705]: https://github.com/nextstrain/augur/pull/705

## 11.2.0 (8 March 2021)

### Bug Fixes

* ancestral: Mask positions that are ambiguous in all tip sequences before inferring ancestral sequence states, to avoid assigning arbitrary ancestral values based on rounding errors [#682][]
* titers: Add missing `kwargs` attribute to `TiterCollection` class [#690][]

### Documentation

* Update API documentation to include newer Python modules and the `index` subcommand [#687][]
* Remove Zika and TB tutorials in favor of copies in docs.nextstrain.org [#689][]

### Features

* filter: Enable filtering by metadata only such that sequence inputs/outputs are optional and metadata/strain list outputs are now possible [#679][]
* filter: Enable extraction of sequences from multiple lists of strains with a new `--exclude-all` flag and support for multiple inputs to the `--include` argument [#679][]

[#679]: https://github.com/nextstrain/augur/pull/679
[#682]: https://github.com/nextstrain/augur/pull/682
[#687]: https://github.com/nextstrain/augur/pull/687
[#689]: https://github.com/nextstrain/augur/pull/689
[#690]: https://github.com/nextstrain/augur/pull/690

## 11.1.2 (16 February 2021)

### Bug Fixes

* index: Remove call to deprecated BioPython SeqIO.close method [#684][]

[#684]: https://github.com/nextstrain/augur/pull/684

## 11.1.1 (16 February 2021)

### Bug Fixes

* filter: Retry probabilistic subsampling when it doesn't select any samples [#676][]
* titers: Skip infinite log titer values caused by zero-valued raw titers [#677][]
* setup: Include license file with distribution artifacts instead of Python installation root [#678][]

[#676]: https://github.com/nextstrain/augur/pull/676
[#677]: https://github.com/nextstrain/augur/pull/677
[#678]: https://github.com/nextstrain/augur/pull/678

## 11.1.0 (12 February 2021)

### Bug Fixes

* align/utils: Improve external command errors [#638][]
* filter: Fix parsing of priorities files to allow spaces in sequence IDs [#668][]
* utils: Ensure columns `strain` and `name` in metadata get parsed as strings [#669][]

### Features

* index/filter: Add new `index` subcommand and optional `--sequence-index` argument for `filter` command to enable filtering without inspecting sequences [#651][]
* titers: Bump supported cvxopt version to latest 1.* release [#671][]

[#638]: https://github.com/nextstrain/augur/pull/638
[#651]: https://github.com/nextstrain/augur/pull/651
[#668]: https://github.com/nextstrain/augur/pull/668
[#669]: https://github.com/nextstrain/augur/pull/669
[#671]: https://github.com/nextstrain/augur/pull/671

## 11.0.0 (22 January 2021)

### Major Changes

* filter: Use probabilistic sampling by default when requesting a maximum number of sequences to subsample with `--subsample-max-sequences`. Adds `--no-probabilistic-sampling` flag to disable this default behavior and prevent users from requesting fewer maximum sequences than there are subsampling groups. [#659][]

[#659]: https://github.com/nextstrain/augur/pull/659

## 10.3.0 (14 January 2021)

### Bug Fixes

* scripts: Fix typo in `verify_meta_json.py` [#656][] (@felixonmars)
* CI: Use the expected Python version in conda environments [#658][]
* CI: Minimize codecov feedback [#661][]

### Features

* frequencies: Add `--pivot-interval-units` argument with support for weekly pivots [#660][]
* frequencies: Add support for ISO dates for `--min-date` and `--max-date` arguments [#660][]

[#656]: https://github.com/nextstrain/augur/pull/656
[#658]: https://github.com/nextstrain/augur/pull/658
[#660]: https://github.com/nextstrain/augur/pull/660
[#661]: https://github.com/nextstrain/augur/pull/661

## 10.2.0 (1 January 2021)

### Features

* filter: Add `--probablistic-sampling` flag to allow subsampling with `--subsample-max-sequences` when the number of groups exceeds the requested number of samples [#629][]
* scripts: Add script to identify emerging clades from existing Nextstrain build JSONs [#653][]
* docs: Add instructions to update conda installations prior to installing Augur [#655][]

[#629]: https://github.com/nextstrain/augur/pull/629
[#653]: https://github.com/nextstrain/augur/pull/653
[#655]: https://github.com/nextstrain/augur/pull/655

## 10.1.1 (16 November 2020)

### Bug Fixes

* dependencies: Require the most recent minor versions of TreeTime (0.8.X) to fix numpy matrix errors [#633][]

[#633]: https://github.com/nextstrain/augur/pull/633

## 10.1.0 (13 November 2020)

### Features

* docs: Migrate non-reference documentation to docs.nextstrain.org [#620][]
* filter: Add `--exclude-ambiguous-dates-by` flag to enable exclusion of samples with ambiguous dates [#623][] and [#631][]

[#620]: https://github.com/nextstrain/augur/pull/620
[#623]: https://github.com/nextstrain/augur/pull/623
[#631]: https://github.com/nextstrain/augur/pull/631

## 10.0.4 (6 November 2020)

### Bug Fixes

* tree: Use a more generic approach to escape special characters from alignment sequence names prior to running IQ-TREE [#625][]
* filter: Reduce memory usage by not reading sequences into memory [#627][]

[#625]: https://github.com/nextstrain/augur/pull/625
[#627]: https://github.com/nextstrain/augur/pull/627

## 10.0.3 (23 October 2020)

### Bug Fixes

* refine: Report divergence by number of mutations as an integer instead of a floating point value [#618][]
* validate: Allow internal nodes with a single child and do not allow duplicate node names [#621][]

[#618]: https://github.com/nextstrain/augur/pull/618
[#621]: https://github.com/nextstrain/augur/pull/621

## 10.0.2 (8 September 2020)

### Bug Fixes

* align: Remove references to BioPython's deprecated `Alphabet` attributes [#615][]
* Pin BioPython dependency to a max supported version to prevent breaking changes to augur in the future [#615][]

[#615]: https://github.com/nextstrain/augur/pull/615

## 10.0.1 (8 September 2020)

### Bug Fixes

* ancestral: Clarify default values for inference of ambiguous bases [#613][]

[#613]: https://github.com/nextstrain/augur/pull/613

## 10.0.0 (17 August 2020)

### Major Changes

* Remove Snakemake as a dependency of the augur Python package [#557][]
  * Updated documentation to reflect external Snakemake dependency [#600][] and Snakemake's required `--cores` argument [#599][]
* utils: `read_colors` refactor [#588][]
  * raises an exception when the requested color file is missing instead of printing a warning to stdout
  * splits out logic to parse colors file into separate classes (`util_support/color_parser.py` and `util_support/color_parser_line.py`) with unit tests
* utils: `read_metadata` interface improvements
  * raises exceptions when 1) input file is missing or unreadable or 2) required columns (`strain` or `name`) are missing instead of failing silently [#584][]
  * automatically detects delimiter in metadata file instead of assuming delimiter based on filename extension [#587][]
* utils: `read_node_data` interface improvements [#595][], [#605][]
  * exits with a nonzero code when node data node names don't match tree nodes and when the input tree cannot be loaded
  * refactors logic to read node data into separate classes with unit tests

### Bug Fixes

* ancestral: Fix docstring for `collect_mutations_and_sequences` [4c474a9][]
* parse: Fix date parsing bug caused by a change in the API for `parse_time_string` in pandas 1.1.0 [#601][]
* refine: Enable divergence unit scaling without timetree [e9b3eec][]
* tree: Use IQ-TREE's `-nt AUTO` mode when users request more threads than there are input sequences, avoiding an IQ-TREE error [#598][]

### Features

* docs: Document support for installation from Bioconda [#604][]
* filter: Add `--subsample-max-sequences` argument to limit the maximum number of sequences to be included in subsampled output [#593][]
* mask: Add `--mask-invalid` flag to mask invalid nucleotides from FASTA files [#592][]

[#557]: https://github.com/nextstrain/augur/pull/557
[#584]: https://github.com/nextstrain/augur/pull/584
[#587]: https://github.com/nextstrain/augur/pull/587
[#588]: https://github.com/nextstrain/augur/pull/588
[#592]: https://github.com/nextstrain/augur/pull/592
[#593]: https://github.com/nextstrain/augur/pull/593
[#595]: https://github.com/nextstrain/augur/pull/595
[#598]: https://github.com/nextstrain/augur/pull/598
[#599]: https://github.com/nextstrain/augur/pull/599
[#600]: https://github.com/nextstrain/augur/pull/600
[#601]: https://github.com/nextstrain/augur/pull/601
[#604]: https://github.com/nextstrain/augur/pull/604
[#605]: https://github.com/nextstrain/augur/pull/605
[e9b3eec]: https://github.com/nextstrain/augur/commit/e9b3eec670b9603874e195cc1ccd4f3c1aeef5dd
[4c474a9]: https://github.com/nextstrain/augur/commit/4c474a96232e9cc333e3fc4c0971336a090b703c

## 9.0.0 (29 June 2020)

### Major Changes

* align: The API to the `read_sequences` function now returns a list of sequences instead of a dictionary [#536][]

### Bug Fixes

* align: Prevent duplicate strains warning when using `--reference-name` [#536][]
* docs: Sync and deduplicate installation documentation from README to main docs [#578][]
* export: Flexibly disambiguate multiple publications by the same author [#581][]
* frequencies: Avoid interpolation of a single data point during frequency estimation with sparse data [#569][]
* parse: Actually remove commas during prettify when this behavior is requested [#573][]
* tests: Always use the local helper script (`bin/augur`) to run tests instead of any globally installed augur executables [#527][]
* tree: Keep log files after trees are built [#572][]
* utils: Do not attempt to parse dates with only ambiguous months (e.g., 2020-XX-01) [#532][]
* utils: Parse `name` column of metadata as a data field instead of a pandas DataFrame attribute [#564][]

### Features

* docs: Updates description of how missing data are handled by `augur traits`
* filter: Add support for ISO 8601 dates (YYYY-MM-DD) for `--min-date` and `--max-date` [#568][]
* tests: Add tests for utilities (ambiguous date parsing [#532][] and `run_shell_command` [#577][]), parse [#573][], and translate [#546][]
* tree: Allow VCF input without an `--exclude-sites` argument [#565][]

[#527]: https://github.com/nextstrain/augur/pull/527
[#532]: https://github.com/nextstrain/augur/pull/532
[#536]: https://github.com/nextstrain/augur/pull/536
[#546]: https://github.com/nextstrain/augur/pull/546
[#564]: https://github.com/nextstrain/augur/pull/564
[#565]: https://github.com/nextstrain/augur/pull/565
[#568]: https://github.com/nextstrain/augur/pull/568
[#569]: https://github.com/nextstrain/augur/pull/569
[#572]: https://github.com/nextstrain/augur/pull/572
[#573]: https://github.com/nextstrain/augur/pull/573
[#577]: https://github.com/nextstrain/augur/pull/577
[#578]: https://github.com/nextstrain/augur/pull/578
[#581]: https://github.com/nextstrain/augur/pull/581

## 8.0.0 (8 June 2020)

### Major Changes

* utils: Add a consolidated generic `load_mask_sites` function and specific `read_mask_file` and `read_bed_file` functions for reading masking sites from files. Changes the Python API by moving mask-loading functionality out of augur mask and tree into utils [#514][] and [#550][]
* mask: Parse BED files as zero-indexed, half-open intervals [#512][]

### Bug Fixes

* traits: Export mugration models to the same output directory as traits JSON [#544][]
* Explicitly open files with UTF-8 file encoding [#499][], [#503][], and [#560][]
* refine: Only request confidence intervals from TreeTime when no clock rate is provided [#548][]
* refine: Catch failed skyline optimization [#556][]

### Features

* align: Report insertions stripped during alignment [#449][]
* Require minimum pandas version of 1.0.0 [#488][]
* parse: Reduce memory use and clarify code with standard Python idioms [#496][]
* mask: Allow masking of specific sites passed by the user with `--mask-sites` and masking of a fixed number of sites from the beginning or end of each sequence with `--mask-from-beginning` and `--mask-from-end` [#512][]
* clades, import: Use `defaultdict` to simplify code [#533][]
* tests: Add initial functional tests of the augur command line interface using Cram [#542][]
* refine: Add a `--seed` argument to set the random seed for more reproducible outputs across runs [#542][]
* ancestral, refine, and traits: Print the version of TreeTime being used for these commands [#552][]
* filter: Add support for flexible pandas-style queries with new `--query` argument [#555][]
* export: Allow display defaults for transmission lines [#561][]

[#449]: https://github.com/nextstrain/augur/pull/449
[#488]: https://github.com/nextstrain/augur/pull/488
[#496]: https://github.com/nextstrain/augur/pull/496
[#499]: https://github.com/nextstrain/augur/pull/499
[#503]: https://github.com/nextstrain/augur/pull/503
[#512]: https://github.com/nextstrain/augur/pull/512
[#514]: https://github.com/nextstrain/augur/pull/514
[#533]: https://github.com/nextstrain/augur/pull/533
[#542]: https://github.com/nextstrain/augur/pull/542
[#544]: https://github.com/nextstrain/augur/pull/544
[#548]: https://github.com/nextstrain/augur/pull/548
[#550]: https://github.com/nextstrain/augur/pull/550
[#552]: https://github.com/nextstrain/augur/pull/552
[#555]: https://github.com/nextstrain/augur/pull/555
[#556]: https://github.com/nextstrain/augur/pull/556
[#560]: https://github.com/nextstrain/augur/pull/560
[#561]: https://github.com/nextstrain/augur/pull/561

## 7.0.2 (7 April 2020)

### Bug Fixes

* filter: Fix regression introduced in 7.0.0 which caused an error to be raised
  if a priorities file didn't include every sequence.  Sequences which are not
  explicitly listed will once again default to a priority of 0. [#530][]

[#530]: https://github.com/nextstrain/augur/pull/530


## 7.0.1 (7 April 2020)

### Bug Fixes

* Fix typo with Python classifiers in setup.py

## 7.0.0 (7 April 2020)

### Major Changes

* Drop support for Python 3.4 and 3.5 [#482][]
* Drop support for `--output` flag in augur ancestral, clades, sequence-traits, traits, and translate in favor of `--output-node-data` flag [#529][]

### Features

* improve testing by
	* adding a simple shell script to run tests and improving pytest configuration and output [#463][]
	* adding code coverage reports ([#486][], [#491][]) and integration with codecov.io [#508][]
	* adding unit tests for align ([#477][]), filter ([#478][], [#479][], [#487][]), utils ([#501][])
* align: reverse complement sequences when necessary using mafft’s autodirection flag [#467][]
* align: speed up replacement of gaps with “ambiguous” bases [#474][]
* mask: add support for FASTA input files [#493][]
* traits: bump TreeTime version to 0.7.4 and increase maximum number of unique traits allowed from 180 to 300 [#495][]

### Bug Fixes

* align: enable filling gaps in input sequences even if no reference is provided instead of throwing an exception [#466][]
* align: detect duplicate sequences by comparing sequence objects instead of (often truncated) string representations of those objects [#468][]
* import_beast: use raw strings for regular expressions to avoid syntax errors in future versions of Python [#469][]
* scripts: update exception syntax to new style [#484][]
* filter: fail loudly when a given priority file is invalid and exit instead of just printing an error [#487][]

### Documentation

* README: document need for brew tap prior to brew install [#471][]
* DEV_DOCS: add a proper section on how to write and run tests [#481][]
* README: improve discoverability of core documentation with RTD badge [#490][]

[#463]: https://github.com/nextstrain/augur/pull/463/
[#466]: https://github.com/nextstrain/augur/pull/466
[#467]: https://github.com/nextstrain/augur/pull/467
[#468]: https://github.com/nextstrain/augur/pull/468
[#469]: https://github.com/nextstrain/augur/pull/469
[#471]: https://github.com/nextstrain/augur/pull/471
[#474]: https://github.com/nextstrain/augur/pull/474
[#477]: https://github.com/nextstrain/augur/pull/477
[#478]: https://github.com/nextstrain/augur/pull/478
[#479]: https://github.com/nextstrain/augur/pull/479
[#481]: https://github.com/nextstrain/augur/pull/481
[#482]: https://github.com/nextstrain/augur/pull/482
[#484]: https://github.com/nextstrain/augur/pull/484
[#486]: https://github.com/nextstrain/augur/pull/486
[#487]: https://github.com/nextstrain/augur/pull/487
[#490]: https://github.com/nextstrain/augur/pull/490
[#491]: https://github.com/nextstrain/augur/pull/491
[#493]: https://github.com/nextstrain/augur/pull/493
[#495]: https://github.com/nextstrain/augur/pull/495
[#501]: https://github.com/nextstrain/augur/pull/501
[#508]: https://github.com/nextstrain/augur/pull/508
[#529]: https://github.com/nextstrain/augur/pull/529

## 6.4.3 (25 March 2020)

### Bug Fixes

* align: Remove reference sequence from alignments even when no gaps exist in
  input sequences relative to the reference. Thank you @danielsoneg!
  [#456][]

### Documentation

* Reorganize README, improve findability of documentation, and add separate dev
  docs.
  [#461][]

[#456]: https://github.com/nextstrain/augur/pull/456
[#461]: https://github.com/nextstrain/augur/pull/461

## 6.4.2 (17 March 2020)

### Bug Fixes

* Require Snakemake less than 5.11 to avoid a breaking change.  The `--cores`
  argument is now required by 5.11, which will affect many existing augur-based
  workflows.  Reported upstream as
  [snakemake/snakemake#283](https://github.com/snakemake/snakemake/issues/283).

* align: Run mafft with the `--nomemsave` option.  This makes alignments of
  sequences over 10k in length run much, much faster in the general case and
  shouldn't cause issues for most modern hardware.  We may end up needing to
  add an off-switch for this mode if it causes issues for other users of augur,
  but the hope is that it will make things just magically run faster for most
  folks!  There is likely more tuning that could be done with mafft, but this
  is a huge improvement in our testing.
  [#458][]

* align: Ignore blank lines in `--include` files.  Thanks @CameronDevine!
  [#451][]

* align: Properly quote filenames when invoking mafft.  Thanks @CameronDevine!
  [#452][]


[#451]: https://github.com/nextstrain/augur/pull/451
[#452]: https://github.com/nextstrain/augur/pull/452
[#458]: https://github.com/nextstrain/augur/pull/458


## 6.4.1 (4 March 2020)

### Bug Fixes

* export: AA labels are now exported for branches where a clade is also labeled
  [See PR 447](https://github.com/nextstrain/augur/pull/447)

* export / validation: a dataset title is no longer required

* release script now works on MacOS & code-signing is optional
  [See PR 448](https://github.com/nextstrain/augur/pull/448)

* traits: Missing data is correctly handled

## 6.4.0 (26 February 2020)

### Features

* align: New sequences can now be added to an existing alignment.  [#422][]

* align: Multiple sequence files can be provided as input. [#422][]

* align: Extra debugging files such as `*.pre_aligner.fasta` and
  `*.post_aligner.fasta` are no longer produced by default.  To request them,
  pass the `--debug` flag. [#422][]

* align: De-duplicate input sequences, with a warning. [#422][]

* export v2: Add support for the `branch_label` property in `display_defaults`,
  which was recently added to Auspice. [#445][]

### Bug fixes

* align: Exits with an error earlier if arguments are invalid instead of only
  printing a warning. [#422][]

* align: Performs more error checking and clarifies the help and error
  messages. [#422][]

* export v2: Traits which are filters but not colorings are now exported as
  well, instead of being left out. [#442][]

* export v2: Exits non-zero when validation fails, instead of masking errors.
  [#441][]

* validate: In order to improve clarity, messages now include the filenames
  involved and distinguish between schema validation and internal consistency
  checks. [#441][]

[#422]: https://github.com/nextstrain/augur/pull/422
[#441]: https://github.com/nextstrain/augur/pull/441
[#442]: https://github.com/nextstrain/augur/pull/442
[#445]: https://github.com/nextstrain/augur/pull/445


## 6.3.0 (13 February 2020)

### Features

* Augur `refine`, `ancestral` and `traits` now use the
  [upgraded TreeTime v0.7](https://github.com/neherlab/treetime/releases/tag/v0.7.0)
  This should have a number of under-the-hood improvements.
  [See PR 431](https://github.com/nextstrain/augur/pull/431)
* ancestral: New options to either `--keep-ambiguous` or `--infer-ambiguous`. If using
  `--infer-ambiguous` the previous behavior will be maintained in which tips with `N` will have
  their nucleotide state inferred. If using `--keep-ambiguous`, these tips will be left as `N`.
  With this upgrade, we are still defaulting to `--infer-ambiguous`, however, we plan to swap
  default to `--keep-ambiguous` in the future. If this distintion matters to you, we would suggest
  that you explicitly record `--keep-ambiguous` / `--infer-ambiguous` in your build process.
  [Also part of PR 431](https://github.com/nextstrain/augur/pull/431)
* traits: Allow input of `--weights` which references a `.tsv` file in the following format:
  ```
  division	Hubei	10.0
  division	Jiangxi	1.0
  division	Chongqing	1.0
  ```
  where these weights represent equilibrium frequencies in the CTMC transition model. We imagine the
  primary use of user-specified weights to correct for strong sampling biases in available data.
  [See PR 443](https://github.com/nextstrain/augur/pull/443)

### Bug fixes

* Improvements to make shell scripts run more easily on Windows.
  [See PR 437](https://github.com/nextstrain/augur/pull/437)

## 6.2.0 (25 January 2020)

### Features

* refine: Include `--divergence-units` option to distinguish between `mutations`
  and `mutations-per-site`. Keep `mutations-per-site` as default behavior.
  [See PR 435](https://github.com/nextstrain/augur/pull/435)

### Bug fixes

* utils: Support v2 auspice JSONs in json_to_tree utility function.
  [See PR 432](https://github.com/nextstrain/augur/pull/432)

## 6.1.1 (17 December 2019)

### Bug fixes

* frequencies: Fix bug in string matching for weighted frequencies introduced in
  v6.1.0. [See PR 426](https://github.com/nextstrain/augur/pull/426).

## 6.1.0 (13 December 2019)

### Features

* export: Include `--description` option to pass in a Markdown file with dataset
  description. This is displays in Auspice in the footer. For rationale,
  [see Auspice issue 707](https://github.com/nextstrain/auspice/issues/707) and
  for Augur changes [see PR 423](https://github.com/nextstrain/augur/pull/423).

### Bug fixes

* frequencies: Fix weighted frequencies when weight keys are unrepresented.
  [See PR 420](https://github.com/nextstrain/augur/pull/420).


## 6.0.0 (10 December 2019)

### Overview

Version 6 is a major release of augur affecting many augur commands. The format
of the exported JSON (v2) has changed and now merges the previously separate
files containing tree and meta information. To maintain backward compatibility,
the export command was split into `export v1` (old) and `export v2` (new).
Detailed release notes are provided in the augur documentation [on
read-the-docs](https://nextstrain-augur.readthedocs.io/en/stable/releases/v6.html).
For a migration guide, consult
[migrating-v5-v6](https://nextstrain-augur.readthedocs.io/en/stable/releases/migrating-v5-v6.html).

### Major features / changes

* export: Swap from a separate `_tree.json` and `_meta.json` to a single
  "unified" `dataset.json` output file
* export: Include additional command line options to alleviate need for Auspice
  config
* export: Include option for reference sequence output
* export: Move to GFF-style annotations
* export: Validate exported JSONs against schema
* ancestral: Allow output of FASTA and JSON files
* import: Include `import beast` command to import labeled BEAST MCC tree
* parse: Include `--prettify-fields` option to cleanup metadata fields
* Documentation improvements

### Minor features / changes

* colors.tsv: Allow whitespace, but insist on tab delimiting
* lat_longs.tsv: Allow whitespace, but insist on tab delimiting
* Remove code for old "non-modular" augur, old "non-modular" builds and Python
  tests
* Improve test builds
* filter: More interpretable output of how many sequences have been filtered
* filter: Additional flag `--subsample-seed` to seed the random number generator
  and thereby make subsampling reproducible
* sequence-traits: Numerical output as originally intended, but required an
  Auspice bugfix
* traits: Explanation of what is considered missing data & how it is interpreted
* traits: GTR models are exported in the output JSON for better accountability &
  reproducibility


## 5.4.1 (12 November 2019)

### Bug fixes

* export v1: Include `--minify-json` option that was mistakenly not included in PR 398.
  [See PR 409](https://github.com/nextstrain/augur/pull/409)

## 5.4.0 (7 November 2019)

### Features

* frequencies: Include `--minimal-clade-size-to-estimate` command line option.
  [See PR 383](https://github.com/nextstrain/augur/pull/383)
* lbi: Include `--no-normalization` command line option.
  [See PR 380](https://github.com/nextstrain/augur/pull/380)

### Compatibility fixes

* export: Include `v1` subcommand to allow forwards compatibiliy with Augur v6 builds.
  [See PR 398](https://github.com/nextstrain/augur/pull/398)

### Bug fixes

* export: Include warning if using a mismatched v6 translate file.
  [See PR 392](https://github.com/nextstrain/augur/pull/392)
* frequencies: Fix determination of interval for clipping of non-informative pivots

## 5.3.0 (9 September 2019)

### Features

* export: Improve printing of error messages with missing or conflicting author
  data. [See issue 274](https://github.com/nextstrain/augur/issues/274)
* filter: Improve printing of dropped strains to include reasons why strains were
  dropped. [See PR 367](https://github.com/nextstrain/augur/pull/367)
* refine: Add support for command line flag `--keep-polytomies` to not resolve
  polytomies when producing a time tree.
  [See PR 345](https://github.com/nextstrain/augur/pull/345)

### Bug fixes

* Catch and throw error when there are duplicate strain names.
  [See PR 356](https://github.com/nextstrain/augur/pull/356)
* Fix missing annotation of "parent" attribute for the root node
* Run shell commands with more robust error checking.
  [See PR 350](https://github.com/nextstrain/augur/pull/350)
* Better handling of rerooting options for trees without temporal information.
  [See issue 348](https://github.com/nextstrain/augur/issues/348)

### Data

* Small fixes in geographic coordinate file

## 5.2.1 (4 August 2019)

### Bug fixes

* Print more useful error message if Python recursion limit is reached.
  [See issue 328](https://github.com/nextstrain/augur/issues/328)
* Print more useful error message if vcftools if missing.
  [See PR 312](https://github.com/nextstrain/augur/pull/321)

### Development

* Significantly relax version requirements specified in setup.py for biopython,
  pandas, etc... Additionally, move lesser used packages (cvxopt, matplotlib,
  seaborn) into an "extras_require" field. This should reduce conflicts with
  other pip installed packages.
  [See PR 323](https://github.com/nextstrain/augur/pull/323)

### Data

* Include additional country lat/longs in base data

## 5.2.0 (23 July 2019)

### Features

* ancestral: Adds a new flag `--output-sequences` and logic to support saving
  ancestral sequences and leaves from the given tree to a FASTA file. Also adds a
  redundant, more specific flag `--output-node-data` that will replace the current
  `--output` flag in the next major version release of augur. For now, we issue a
  deprecation warning when the `--output` flag is used. Note that FASTA output is
  only allowed for FASTA inputs and not for VCFs. We don't allow FASTA output for
  VCFs anywhere else and, if we did here, the output files would be very large.
  [See PR 293](https://github.com/nextstrain/augur/pull/293)

* frequencies: Allow `--method kde` flag to compute frequencies via KDE kernels.
  This complements existing method of `--method diffusion`. Generally, KDE
  frequencies should be more robust and faster to run, but will not project as
  well when forecasting frequencies into the future.
  [See PR 271](https://github.com/nextstrain/augur/pull/271)

### Bug fixes

* ancestral, traits, translate: Print warning if supplied tree is missing internal
  node names (normally provided by running `augur refine`).
  [See PR 283](https://github.com/nextstrain/augur/pull/283)

* Include pip in Conda enviroment file.
  [See PR 309](https://github.com/nextstrain/augur/pull/309)

### Documentation

* Document environment variables respected by Augur

### Development

* Remove matplotlib and seaborn from `setup.py` install. These are still called a
  few places in augur (like `titers.validate()`), but it was deemed rare enough
  that remove this from `setup.py` would ease general install for most users.
  Additionally, the ipdb debugger has been moved to dev dependencies.
  [See PR 291](https://github.com/nextstrain/augur/pull/291)

* Refactor logic to read trees from multiple formats into a function. Adds a new
  function `read_tree` to the `utils` module that tries to safely handle reading
  trees in multiple input formats.
  [See PR 310](https://github.com/nextstrain/augur/pull/310)


## 5.1.1 (1 July 2019)

### Features

* tree: Add support for the GTR+R10 substitution model.
* tree: Support parentheses in node names when using IQ-TREE.

### Bug fixes

* Use the center of the UK for its coordinates instead of London.
* filter: Mark `--output` required, which it always was but wasn't marked.
* filter: Avoid error when no excluded strains file is provided.
* export: Fix for preliminary version 2 schema support.
* refine: Correct error handling when the tree file is missing or empty.

### Documentation

* Add examples of Augur usage in the wild.
* Rename and reorganize CLI and Python API pages a little bit to make "where do
  I start learning to use Augur?" clearer to non-devs.

### Development

* Relax version requirements of pandas and seaborn.  The hope is this will make
  installation smoother (particularly alongside other packages which require
  newer pandas versions) while not encountering breaking changes in newer
  versions ourselves.


## 5.1.0 (29 May 2019)

### Documentation

* Documentation is now available online for the augur CLI and Python API via
  Read The Docs: <https://nextstrain-augur.readthedocs.io>.  The _latest_
  version on RTD points to the git master branch, and the _stable_ version to
  the most recent tagged release.  Instructions for building the docs locally
  are in the README.


## 5.0.0 (26 May 2019)

### Features

* ancestral: New option to `--keep-ambiguous`, which will not infer nucleotides at
  ambiguous (N) sites on tip sequences and instead leave as 'N'
  [See PR 280.](https://github.com/nextstrain/augur/pull/280)
* ancestral: New option to `--keep-overhangs`, which will not infer nucleotides for
  gaps on either side of the alignment and instead leave as '-'.
  [See PR 286.](https://github.com/nextstrain/augur/pull/286)
* clades: This module has been reconfigured to identify clade defining mutations on
  top of a reference rather than identifying mutations along the tree. The command
  line arguments are the same except for the addition of `--reference`, which
  explicitly passes in a reference sequence. If `--reference` is not defined, then
  reference will be drawn from the root node of the phylogeny by looking for
  `sequence` attribute attached to root node of `--tree`.
  [See PR 288.](https://github.com/nextstrain/augur/pull/288)
* refine: Revise rooting behavior. Previously `--root` took 'best', 'residual', 'rsq'
  and 'min_dev' as options. In this update `--root` takes 'best', least-squares',
  'min_dev' and 'oldest' as rooting options. This eliminates 'residual' and 'rsq'
  as options. This is a **backwards-incompatible** change. This requires updating
  TreeTime to version 0.5.4 or above.
  [See PR 263.](https://github.com/nextstrain/augur/pull/263)
* refine: Add `--keep-root` option that overrides `--root` specification to preserve
  tree rooting.
  [See PR 263.](https://github.com/nextstrain/augur/pull/263)
* refine: Add `--covariance` and `--no-covariance` options that specify TreeTime
  behavior.
  [See PR 263.](https://github.com/nextstrain/augur/pull/263)
* titers: This command now throws an `InsufficientDataException` if there are not
  sufficient titers to infer a model. This is paired with a new `--allow-empty-model`
  flag that proceeds past the `InsufficientDataException` and writes out a model
  JSON corresponding to an 'empty' model.
  [See PR 281.](https://github.com/nextstrain/augur/pull/281)
* By default JSONs are written with `index=1` to give a pretty-printed JSON. However,
  this adds significant file size to large tree JSONs. If the environment variable
  `AUGUR_MINIFY_JSON` is set then minified JSONs are printed instead. This mirror the
  explicit `--minify-json` argument available to `augur export`.
  [See PR 278.](https://github.com/nextstrain/augur/pull/278)

### Bug fixes

* export: Cast numeric values to strings for export.
  [See issue 287.](https://github.com/nextstrain/augur/issues/287)
* export: Legend order preserves ordering passed in by user for traits that have
  default colorings ('country' and 'region').
  [See PR 284.](https://github.com/nextstrain/augur/pull/284)
* refine: Previously, the `--root` argument was silently ignored when no timetree
  was inferred. Re-rooting with an outgroup is sensible even without a timetree.
  [See PR 282.](https://github.com/nextstrain/augur/pull/282)

## 4.0.0 (24 April 2019)

### Features

* distance: New interface for specifying distances between sequences. This is
  a **backwards-incompatible** change. Refer to `augur distance --help` for
  all the details.

* export: Add a `--minify-json` flag to omit indentation in Auspice JSONs.

### Bug fixes

* frequencies: Emit one-based coordinates (instead of zero-based) for KDE-based
  mutation frequencies

### Data

* Include additional country lat/longs in base data


## 3.1.8 (13 February 2019)

### Bug fixes

* titers: fix calculation of `mean_potentency` for model export

## 3.1.7 (5 February 2019)

### Bug fixes

* Update to TreeTime 0.5.3
* tree: Fix bug in printing causing errors in Python versions <3.6
* tree: Alter site masking to not be so memory intensive

## 3.1.6 (29 January 2019)

### Features

* filter: Allow negative matches to `--exclude-where`. For example,
 `--exclude-where country!=usa` would exclude all samples where metadata `country` does
 not equal `usa`.
* tree: Allow `--exclude-sites` to work with FASTA input. Ensure that indexing of input
 sites is one-based.

### Bug fixes

* fix loading of strains when loading titers from file, previously strains had not been
 filtered to match the tree appropriately

## 3.1.5 (13 January 2019)

### Features

* frequencies: Add `--ignore-char` and `--minimal-clade-size` as options.
* frequencies: Include `--stiffness` and `--inertia` as options.
* titers: Allow multiple titer date files in `--titers` import.

### Bug fixes

* filter: Fix `--non-nucleotide` call to include `?` as allowed character.
* tree: Fix `--method raxml` to properly delimit interim RAxML output so that
  simultaneous builds don't conflict.

### Data

* Include additional country lat/longs in base data

## 3.1.4 (1 January 2019)

### Bug fixes

* frequencies: Include `counts` in `augur frequencies` output JSON to support
  downstream plotting.

### Data

* Include additional country lat/longs in base data

## 3.1.3 (29 December 2018)

### Features

* filter: Add `--non-nucleotide` option to remove sequences with non-conforming
  nucleotide characters.

### Bug fixes

* Revise treatment of `-`, ` ` in `augur parse` to leave `-` as is and remove white
  space. Also delimit `[` and `]` to `_`.
* Fix bug in naming of temp IQTREE fixes to prevent conflicts from simultaneous builds.

### Data

* Include additional country lat/longs in base data

### Development

* Remove non-modular measles build in favor of [nextstrain/measles](https://github.com/nextstrain/measles) repo.

## 3.1.2 (21 December 2018)

### Bug fixes

* Update dependencies

## 3.1.1 (21 December 2018)

### Bug fixes

* filter: Fix `--include-where`. Adds an `all_seq` variable needed by the logic to
  include records by value. This was previously working for VCF but threw an exception
  for sequences in FASTA format.
* Update flu reference viruses and lat longs.
* Update dependencies

## 3.1.0 (18 December 2018)

### Features

* reconstruct-sequences: Include `augur reconstruct-sequences` module that reconstructs
  alignments from mutations inferred on the tree
* distance: Include `augur distance` module that calculates the distance between amino
  acid sequences across entire genes or at a predefined subset of sites
* lbi: Include `augur lbi` module that calculates local branching index (LBI) for a
  given tree and one or more sets of parameters.
* frequencies: Include `--method kde` as option to `augur frequencies`, separate from the
  existing `--method diffusion` logic. KDE frequencies are faster and better for smaller
  clades but don't extrapolate as well as diffusion frequencies.
* titers: Enable annotation of nodes in a tree from the substitution model

## 3.0.5.dev1 (26 November 2018)

### Bug fixes

* translate: Nucleotide ("nuc") annotation for non-bacterial builds starts at 0
  again, not 1, fixing a regression.

### Documentation

* Schemas: Correct coordinate system description for genome start/end
  annotations.


## 3.0.4.dev1 (26 November 2018)

### Bug fixes

* validate: Fix regression for gene names containing an asterisk.

### Development

* Fix Travis CI tests which were silently not running.


## 3.0.3.dev1 (26 November 2018)

### Features

* refine: Add a `--clock-std-dev` option

* traits: Add a `--sampling-bias-correction` option for mugration model

* validate: Gene names in tree annotations may now contain hyphens.  Compatible
  with Auspice version 1.33.0 and later.

* All JSON is now emitted with sorted keys, making it easier to diff and run
  other textual comparisons against output.

### Bug fixes

* filter: Only consider A, T, C, and G when calculating sequence length for the
  `--min-length` option.

* filter: Allow comments in files passed to `--exclude`.

* filter: Ignore case when matching trait values against excluded values.

* Normalize custom geographic names to lower case for consistent matching.

### Data

* Fix typo in geographic entry for `netherlands`.

* Schemas: Reconcile naming patterns used in gene definitions and tree
  annotations.

### Development

* Upgrade TreeTime dependency to 0.5.x and at least 0.5.1.

* Add an `environment.yml` file for use with `conda env create`.

* Stop testing under Python 2.7 on Travis CI.


## 3.0.2.dev1 (27 September 2018)

### Bug fixes

* translate: Fix broken `--help` message


## 3.0.1.dev1 (27 September 2018)

### Features

* align and tree: The --nthreads option now accepts the special value "auto" to
  automatically set the number of threads to the number of CPU cores available.

* Alias `augur --version` to `augur version`

### Bug fixes

* tree: The --nthreads option is now respected.  Previously all tree builders
  were ignoring the value and using either 2 threads (RAxML, IQ-TREE) or as
  many threads as cores (FastTree, if the OpenMP version).

* translate: Check for and, if necessary pad, nucleotide sequences which aren't
  a multiple of 3 earlier to avoid errors later.

* export: Optionally write inferred nucleotide and amino acid sequences (or
  mutations) to a separate file.

* export: Omit genes with no amino acid mutations.

* validate: Allow underscores in gene names.

* refine: Remove unused --nthreads argument.

* ancestral, filter, tree, refine: Exit 1 instead of -1 on error.

* Print the help message, instead of throwing an exception, when `augur` is run
  without arguments.

### Documentation

* Briefly describe each command in its `--help` output and in the global `augur
  --help` output.

* Revamp README to emphasize new, modular augur and make it suitable for
  inclusion on PyPi.

* Reconciled conflicting license declarations; augur is AGPLv3 (not MIT)
  licensed like the rest of Nextstrain.

* Include URLs for bug reports, the change log, and the source on PyPi.

### Data

* Geographic coordinates added for the Netherlands and the Philippines.

### Development

* Reset the `release` branch when rewinding a failed local release process.

* Refactor the augur program and command architecture for improved
  maintainability.


## 3.0.0.dev3 (4 September 2018)

### Development

* Use an allowed Topic classifier so we can upload to PyPi

* Ignore distribution egg-info build files


## 3.0.0.dev2 (4 September 2018)

### Features

* Export: Add safety checks for optional annotations and geo data

* Include more lat/longs in the default geo data

### Development

* Add release tooling

* Document the release process and a few development practices

* Travis CI: Switch to rebuilding the Docker image only for new releases

* Remove ebola, lassa, tb, WNV, and zika builds now in their own repos.  These
  builds are now available at URLs like <https://github.com/nextstrain/ebola>,
  for example.


## 3.0.0.dev1 (unreleased)

### Development

* Start versioning augur beginning with 3.0.0.  A new `augur version` command
  reports the running version.<|MERGE_RESOLUTION|>--- conflicted
+++ resolved
@@ -4,15 +4,11 @@
 
 ### Bug Fixes
 
-<<<<<<< HEAD
- * 17.1.0 updated TreeTime to version 0.9.2 and introduced the flag `--use-fft`. This makes previously costly marginal date inference cheaper. This update adjusts when `refine` runs marginal date inference during its iterative optimization. Without the `use-fft` flag, it will now have as it did before 17.1.0 (marginal inference only during final iterations). With the `--use-fft` flag, marginal date inference will be used at every step during the iteration if refine is run with `--date-inference marginal` [#1034][]. (@rneher)
+* 17.1.0 updated TreeTime to version 0.9.2 and introduced the flag `--use-fft`. This makes previously costly marginal date inference cheaper. This update adjusts when `refine` runs marginal date inference during its iterative optimization. Without the `use-fft` flag, it will now have as it did before 17.1.0 (marginal inference only during final iterations). With the `--use-fft` flag, marginal date inference will be used at every step during the iteration if refine is run with `--date-inference marginal` [#1034][]. (@rneher)
+* Make cvxopt as a required dependency, since it is required for titer models to work [#1035]. (@victorlin)
 
 [#1034]: https://github.com/nextstrain/augur/pull/1034
-=======
-- Make cvxopt as a required dependency, since it is required for titer models to work [#1035]. (@victorlin)
-
 [#1035]: https://github.com/nextstrain/augur/pull/1035
->>>>>>> c3211978
 
 ## 17.1.0 (19 August 2022)
 
